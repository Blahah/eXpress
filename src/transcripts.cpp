//
//  transcripts.cpp
//  expressionline
//
//  Created by Adam Roberts on 3/20/11.
//  Copyright 2011 Adam Roberts. All rights reserved.
//

#include "main.h"
#include "transcripts.h"
#include "fld.h"
#include "fragments.h"
#include "biascorrection.h"
#include "mismatchmodel.h"
#include <iostream>
#include <fstream>
#include <math.h>
#include <assert.h>


using namespace std;


Transcript::Transcript(const std::string& name, const std::string& seq, double alpha, const FLD* fld, const BiasBoss* bias_table, const MismatchTable* mismatch_table)
:_name(name),
_id(hash_trans_name(name.c_str())),
_seq(seq),
_len(seq.length()),
_counts(log(seq.length()*alpha)),
_start_bias(std::vector<double>(seq.length(),0)),
_end_bias(std::vector<double>(seq.length(),0)),
_avg_bias(0),
_fld(fld),
_bias_table(bias_table),
_mismatch_table(mismatch_table)
{ }

double Transcript::log_likelihood(const FragMap& frag) const
{
    boost::mutex::scoped_lock lock(_bias_lock);

    double ll = frag_count();
    ll += _mismatch_table->log_likelihood(frag, *this);
    
    switch(frag.pair_status())
    {
        case PAIRED:
        {
            ll += _start_bias[frag.left] + _end_bias[frag.right-1];
            ll += _fld->pdf(frag.length());
            ll -= total_bias_for_length(frag.length());
            break;
        }
        case LEFT_ONLY:
        {
            ll += _start_bias[frag.left];
            ll -= total_bias_for_length(min((int)length()-frag.left, (int)sexp(_fld->mean())));
            break;
        }
        case RIGHT_ONLY:
        {
            ll += _end_bias[frag.right-1];
            ll -= total_bias_for_length(min(frag.right, (int)sexp(_fld->mean())));
            break;
        }
    }
    
    return ll;
}

double Transcript::effective_length() const
{
    double eff_len = 0.0;
    
    for(size_t l = 1; l <= min(length(), _fld->max_val()); l++)
    {
        eff_len += sexp(_fld->pdf(l))*(length()-l+1);
    }
    
    boost::mutex::scoped_lock lock(_bias_lock);
    eff_len *= sexp(_avg_bias);
    return eff_len;
}

double Transcript::total_bias_for_length(size_t l) const
{
    assert(l <= _fld->max_val());
    return _avg_bias + log(length() - l + 1);
}

void Transcript::update_transcript_bias()
{
    if (!_bias_table)
        return;
    boost::mutex::scoped_lock lock(_bias_lock);
    _avg_bias = _bias_table->get_transcript_bias(_start_bias, _end_bias, *this);
}

TranscriptTable::TranscriptTable(const string& trans_fasta_file, double alpha, const FLD* fld, BiasBoss* bias_table, const MismatchTable* mismatch_table)
{
    _alpha = alpha;
    ifstream infile (trans_fasta_file.c_str());
    string line;
    string seq = "";
    string name = "";
    if (infile.is_open())
    {
        while ( infile.good() )
        {
            getline (infile, line, '\n');
            if (line[0] == '>')
            {
                if (!name.empty())
                {
                    Transcript* trans = new Transcript(name, seq, alpha, fld, bias_table, mismatch_table);
                    add_trans(trans);
                    if (bias_table)
                        bias_table->update_expectations(*trans);
                }
                name = line.substr(1,line.find(' ')-1);
                seq = "";
            }
            else
            {
                seq += line;
            }
            
        }
        if (!name.empty())
        {
            Transcript* trans = new Transcript(name, seq, alpha, fld, bias_table, mismatch_table);
            add_trans(trans);
            if (bias_table)
                bias_table->update_expectations(*trans);
        }
        infile.close();
    }
    else 
    {
        cerr << "Unable to open MultiFASTA file '" << trans_fasta_file << "'.\n" ; 
        exit(1);
    }
    
    if (size() == 0)
    {
        cerr << "No transcripts found in MultiFASTA file '" << trans_fasta_file << "'.\n" ; 
        exit(1);        
    }
    
}

TranscriptTable::~TranscriptTable()
{
    for( TransMap::iterator it = _trans_map.begin(); it != _trans_map.end(); ++it)
    {
        delete it->second;
    }
}

void TranscriptTable::add_trans(Transcript* trans)
{
    Transcript* ret = get_trans(trans->id());
    if (ret)
    {
        if (trans->name() == ret->name())
        {
            cerr << "ERROR: Repeated transcript ID in multi-fasta input (" << ret->name() << ").\n";
        }
        else
        {
            cerr << "ERROR: Hash collision (" << ret->name() << ").\n";
        }
        exit(1);
    }
    
    _trans_map.insert(make_pair(trans->id(), trans));
}

Transcript* TranscriptTable::get_trans(TransID id)
{
    TransMap::iterator it = _trans_map.find(id);
    if(it != _trans_map.end())
        return it->second;
    return NULL;
}

void TranscriptTable::threaded_bias_update()
{
    while(true)
    {
        size_t count = 0;
        for( TransMap::iterator it = _trans_map.begin(); it != _trans_map.end(); ++it)
        {  
            Transcript& trans = *(it->second);
            trans.update_transcript_bias();
            if (++count%1000 == 0)
                cout << "*"<<count<<"\n";

        }
        cout << "*\n";
    }
}

void TranscriptTable::output_header(ofstream& runexpr_file)
{
  runexpr_file << "Read_Num\t";
    for( TransMap::iterator it = _trans_map.begin(); it != _trans_map.end(); ++it)
    {
        Transcript& trans = *(it->second);
        runexpr_file << trans.name() << '\t'; 
    }   
    runexpr_file << '\n';
}

void TranscriptTable::output_current(ofstream& runexpr_file)
{    
    double sum = HUGE_VAL;
    for( TransMap::iterator it = _trans_map.begin(); it != _trans_map.end(); ++it)
    {
        Transcript& trans = *(it->second);
        double log_fpkm = trans.frag_count() - log(trans.length());
        sum = log_sum(sum, log_fpkm);
    }   
    
    for( TransMap::iterator it = _trans_map.begin(); it != _trans_map.end(); ++it)
    {
<<<<<<< HEAD
        Transcript& trans = *(it->second);
        double counts = sexp(trans.frag_count());
        double fpkm = counts/trans.length();
        assert(!isnan(fpkm/sum));
        runexpr_file << fpkm/sum << '\t';
=======
      Transcript& trans = *(it->second);
        double log_fpkm = trans.frag_count() - log(trans.length());
        runexpr_file << sexp(log_fpkm - sum) << '\t';
>>>>>>> 0362418f
    }   
    runexpr_file << '\n';
}


void TranscriptTable::output_expression(string output_dir)
{
    ofstream expr_file((output_dir + "/transcripts.expr").c_str());
    expr_file << "Transcript\tFPKM\tCount\n";
    double log_bil = log(1000000000);

    for( TransMap::iterator it = _trans_map.begin(); it != _trans_map.end(); ++it)
    {
        Transcript& trans = *(it->second);
        double M = trans.fld()->num_obs();
        trans.update_transcript_bias();
        double fpkm = trans.frag_count() - trans.effective_length() + log_bil - M;
        expr_file << trans.name() << '\t' << sexp(fpkm) << '\t' << sexp(trans.frag_count()) << '\n';
    }   
    expr_file.close();
}<|MERGE_RESOLUTION|>--- conflicted
+++ resolved
@@ -224,17 +224,10 @@
     
     for( TransMap::iterator it = _trans_map.begin(); it != _trans_map.end(); ++it)
     {
-<<<<<<< HEAD
-        Transcript& trans = *(it->second);
-        double counts = sexp(trans.frag_count());
-        double fpkm = counts/trans.length();
-        assert(!isnan(fpkm/sum));
-        runexpr_file << fpkm/sum << '\t';
-=======
-      Transcript& trans = *(it->second);
+
+        Transcript& trans = *(it->second);
         double log_fpkm = trans.frag_count() - log(trans.length());
         runexpr_file << sexp(log_fpkm - sum) << '\t';
->>>>>>> 0362418f
     }   
     runexpr_file << '\n';
 }
